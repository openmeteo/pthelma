from copy import copy
from datetime import date, datetime, timedelta, tzinfo
import math
import os
import shutil
from six.moves import configparser
import sys
import tempfile
import textwrap
from unittest import TestCase

import numpy as np
from osgeo import gdal, osr

from pthelma.evaporation import VaporizeApp, PenmanMonteith

gdal.UseExceptions()
<<<<<<< HEAD
=======

>>>>>>> 1bc1d341

class SenegalTzinfo(tzinfo):
    """
    At various places we test using Example 19, p. 75, of Allen et al. (1998).
    The example calculates evaporation in Senegal.  Although Senegal has time
    Afrika/Dakar, which is the same as UTC, Example 19 apparently assumes that
    its time zone is actually UTC-01:00 (which would be more consistent with
    its longitude, which may be the reason for the error).  So we make the same
    assumption as example 19, in order to get the same result.
    """

    def utcoffset(self, dt):
        return -timedelta(hours=1)

    def dst(self, dt):
        return timedelta(0)


senegal_tzinfo = SenegalTzinfo()


class PenmanMonteithTestCase(TestCase):

    def test_daily(self):
        # Apply Allen et al. (1998) Example 18 page 72.

        unit_converters = {
            # Eq. 47 p. 56
            'wind_speed': lambda x: x * 4.87 / math.log(67.8 * 10 - 5.42),
        }

        pm = PenmanMonteith(albedo=0.23,
                            elevation=100,
                            latitude=50.8,
                            step_length=timedelta(days=1),
                            unit_converters=unit_converters,
                            )

        result = pm.calculate(temperature_max=21.5,
                              temperature_min=12.3,
                              humidity_max=84,
                              humidity_min=63,
                              wind_speed=2.78,
                              sunshine_duration=9.25,
                              adatetime=date(2014, 7, 6))
        self.assertAlmostEqual(result, 3.9, places=1)

        # We try the same calculation, but instead of sunshine duration we
        # provide the solar radiation directly. Should get the same result.
        result = pm.calculate(temperature_max=21.5,
                              temperature_min=12.3,
                              humidity_max=84,
                              humidity_min=63,
                              wind_speed=2.78,
                              solar_radiation=22.07,
                              adatetime=date(2014, 7, 6))
        self.assertAlmostEqual(result, 3.9, places=1)

    def test_daily_grid(self):
        # We use a 2x1 grid, where point 1, 1 is the same as Example 18, and
        # point 1, 2 has some different values.

        unit_converters = {
            # Eq. 47 p. 56
            'wind_speed': lambda x: x * 4.87 / math.log(67.8 * 10 - 5.42),
        }

        pm = PenmanMonteith(albedo=0.23,
                            elevation=100,
                            latitude=50.8,
                            step_length=timedelta(days=1),
                            unit_converters=unit_converters,
                            )
        result = pm.calculate(temperature_max=np.array([21.5, 28]),
                              temperature_min=np.array([12.3, 15]),
                              humidity_max=np.array([84, 70]),
                              humidity_min=np.array([63, 60]),
                              wind_speed=np.array([2.78, 3]),
                              sunshine_duration=np.array([9.25, 9]),
                              adatetime=date(2014, 7, 6))
        np.testing.assert_almost_equal(result, np.array([3.9, 4.8]),
                                       decimal=1)

        # Same thing with solar radiation instead of sunshine duration
        result = pm.calculate(temperature_max=np.array([21.5, 28]),
                              temperature_min=np.array([12.3, 15]),
                              humidity_max=np.array([84, 70]),
                              humidity_min=np.array([63, 60]),
                              wind_speed=np.array([2.78, 3]),
                              solar_radiation=np.array([22.07, 21.62]),
                              adatetime=date(2014, 7, 6))
        np.testing.assert_almost_equal(result, np.array([3.9, 4.8]),
                                       decimal=1)

    def test_hourly(self):
        # Apply Allen et al. (1998) Example 19 page 75.
        pm = PenmanMonteith(albedo=0.23,
                            nighttime_solar_radiation_ratio=0.8,
                            elevation=8,
                            latitude=16.217,
                            longitude=-16.25,
                            step_length=timedelta(hours=1)
                            )

        result = pm.calculate(temperature=38,
                              humidity=52,
                              wind_speed=3.3,
                              pressure=101.3,
                              solar_radiation=2.450,
                              adatetime=datetime(2014, 10, 1, 15, 0,
                                                 tzinfo=senegal_tzinfo))
        self.assertAlmostEqual(result, 0.63, places=2)
        result = pm.calculate(temperature=28,
                              humidity=90,
                              wind_speed=1.9,
                              pressure=101.3,
                              solar_radiation=0,
                              adatetime=datetime(2014, 10, 1, 2, 30,
                                                 tzinfo=senegal_tzinfo))
        self.assertAlmostEqual(result, 0.0, places=2)

    def test_hourly_grid(self):
        # We use a 2x1 grid, where point 1, 1 is the same as Example 19, and
        # point 1, 2 has some different values.
        pm = PenmanMonteith(albedo=0.23,
                            nighttime_solar_radiation_ratio=0.8,
                            elevation=8,
                            latitude=16.217,
                            longitude=np.array([-16.25, -15.25]),
                            step_length=timedelta(hours=1)
                            )
        result = pm.calculate(temperature=np.array([38, 28]),
                              humidity=np.array([52, 42]),
                              wind_speed=np.array([3.3, 2.3]),
                              pressure=101.3,
                              solar_radiation=np.array([2.450, 1.450]),
                              adatetime=datetime(2014, 10, 1, 15, 0,
                                                 tzinfo=senegal_tzinfo))
        np.testing.assert_almost_equal(result, np.array([0.63, 0.36]),
                                       decimal=2)

    def test_hourly_with_albedo_grid(self):
        # Apply Allen et al. (1998) Example 19 page 75.
        pm = PenmanMonteith(albedo=np.array([0.23]),
                            nighttime_solar_radiation_ratio=0.8,
                            elevation=8,
                            latitude=16.217,
                            longitude=-16.25,
                            step_length=timedelta(hours=1)
                            )

        result = pm.calculate(temperature=38,
                              humidity=52,
                              wind_speed=3.3,
                              pressure=101.3,
                              solar_radiation=2.450,
                              adatetime=datetime(2014, 10, 1, 15, 0,
                                                 tzinfo=senegal_tzinfo))
        # The following two lines could be written more simply like this:
        #     self.assertAlmostEqual(result, 0.63, places=2)
        # However, it does not work properly on Python 3 because of a numpy
        # issue.
        self.assertEqual(result.size, 1)
        self.assertAlmostEqual(result[0], 0.63, places=2)

    def test_hourly_array_with_seasonal_albedo_grid(self):
        # We use a 2x1 grid, where point 1, 1 is the same as Example 19, and
        # point 1, 2 has some different values.
        pm = PenmanMonteith(albedo=[np.array([0.23, 0.23])
                                    for item in range(1, 13)],
                            nighttime_solar_radiation_ratio=0.8,
                            elevation=8,
                            latitude=16.217,
                            longitude=np.array([-16.25, -15.25]),
                            step_length=timedelta(hours=1)
                            )
        result = pm.calculate(temperature=np.array([38, 28]),
                              humidity=np.array([52, 42]),
                              wind_speed=np.array([3.3, 2.3]),
                              pressure=101.3,
                              solar_radiation=np.array([2.450, 1.450]),
                              adatetime=datetime(2014, 10, 1, 15, 0,
                                                 tzinfo=senegal_tzinfo))
        np.testing.assert_almost_equal(result, np.array([0.63, 0.36]),
                                       decimal=2)

    def test_hourly_with_seasonal_albedo(self):
        # Apply Allen et al. (1998) Example 19 page 75.

        pm = PenmanMonteith(albedo=[0.13, 0.01, 0.01, 0.01, 0.01, 0.01,
                                    0.01, 0.01, 0.01, 0.23, 0.01, 0.33],
                            nighttime_solar_radiation_ratio=0.8,
                            elevation=8,
                            latitude=16.217,
                            longitude=-16.25,
                            step_length=timedelta(hours=1)
                            )

        result = pm.calculate(temperature=38,
                              humidity=52,
                              wind_speed=3.3,
                              pressure=101.3,
                              solar_radiation=2.450,
                              adatetime=datetime(2014, 1, 1, 15, 0,
                                                 tzinfo=senegal_tzinfo))
        self.assertAlmostEqual(result, 0.69, places=2)

        result = pm.calculate(temperature=38,
                              humidity=52,
                              wind_speed=3.3,
                              pressure=101.3,
                              solar_radiation=2.450,
                              adatetime=datetime(2014, 12, 1, 15, 0,
                                                 tzinfo=senegal_tzinfo))
        self.assertAlmostEqual(result, 0.56, places=2)

        result = pm.calculate(temperature=38,
                              humidity=52,
                              wind_speed=3.3,
                              pressure=101.3,
                              solar_radiation=2.450,
                              adatetime=datetime(2014, 10, 1, 15, 0,
                                                 tzinfo=senegal_tzinfo))
        self.assertAlmostEqual(result, 0.63, places=2)


class VaporizeAppTestCase(TestCase):

    def __init__(self, *args, **kwargs):
        super(VaporizeAppTestCase, self).__init__(*args, **kwargs)

        # Python 2.7 compatibility
        try:
            self.assertRaisesRegex
        except AttributeError:
            self.assertRaisesRegex = self.assertRaisesRegexp

    def setup_input_file(self, variable, value, with_date=True):
        """
        Saves value, which is an np array, to a GeoTIFF file whose name is
        based on variable.
        """
        if not with_date:
            filename = variable
        elif not isinstance(self.timestamp, datetime):
            # Daily stuff
            filename = variable + '-' + self.timestamp.strftime('%Y-%m-%d')
        else:
            # Hourly stuff
            filename = variable + '-' + self.timestamp.strftime(
                '%Y-%m-%d-%H-%M%z')

        filename = os.path.join(self.tempdir, filename + '.tif')
        f = gdal.GetDriverByName('GTiff').Create(
            filename, 2, 1, 1, gdal.GDT_Float32)

        # Some tests verify that when some grid points have nodata they are
        # ignored during the calculations. For such tests to properly work, the
        # gdal nodata value must be a positive number and not very high. It
        # must be positive because a square root might be taken, and if it were
        # negative the result would be nan anyway. It must also not be very
        # high, because it might be raised to the fourth power, resulting in
        # overflow, which would in the end result in nan. But in such cases the
        # result would be nan not because the gridpoints were ignored, but
        # because they were taken into account but the result of the
        # calculations happened to be nan.
        nodata = 1e8

        value[np.isnan(value)] = nodata
        try:
            f.SetMetadataItem('TIMESTAMP', self.timestamp.isoformat())
            f.SetGeoTransform(self.geo_transform)
            f.SetProjection(self.wgs84.ExportToWkt())
            f.GetRasterBand(1).SetNoDataValue(nodata)
            f.GetRasterBand(1).WriteArray(value)
        finally:
            # Close the dataset
            f = None

    def setup_sample_albedo_grid(self, value):
        """
        Saves a albedo geotif, which is an np array, to a GeoTIFF file
        whose name is a00.tiff.
        """
        filename = os.path.join(self.tempdir, 'a00.tif')
        f = gdal.GetDriverByName('GTiff').Create(
            filename, 2, 1, 1, gdal.GDT_Float32)
        try:
            f.SetGeoTransform(self.geo_transform)
            f.SetProjection(self.wgs84.ExportToWkt())
            f.GetRasterBand(1).WriteArray(value)
        finally:
            # Close the dataset
            f = None

    def setUp(self):
        self.tempdir = tempfile.mkdtemp()
        self.config_file = os.path.join(self.tempdir, 'vaporize.conf')
        self.saved_argv = copy(sys.argv)
        sys.argv = ['vaporize', '--traceback', self.config_file]
        self.savedcwd = os.getcwd()

        # Prepare data common to all input files
        self.geo_transform = (-16.25, 1.0, 0, 16.217, 0, 1.0)
        self.wgs84 = osr.SpatialReference()
        self.wgs84.ImportFromEPSG(4326)

        # Prepare sample albedo grid
        self.setup_sample_albedo_grid(np.array([[0.23, 0.44]]))

    def tearDown(self):
        os.chdir(self.savedcwd)
        shutil.rmtree(self.tempdir)
        sys.argv = copy(self.saved_argv)

    def test_correct_configuration(self):
        with open(self.config_file, 'w') as f:
            f.write(textwrap.dedent('''\
                base_dir = {self.tempdir}
                albedo = 0.23
                nighttime_solar_radiation_ratio = 0.8
                elevation = 8
                step_length = 60
                unit_converter_pressure = x / 10.0
                unit_converter_solar_radiation = x * 3600 / 1e6
                ''').format(self=self))
        application = VaporizeApp()
        application.run(dry=True)

    def test_wrong_configuration(self):
        # Missing step_length
        with open(self.config_file, 'w') as f:
            f.write(textwrap.dedent('''\
                base_dir = {self.tempdir}
                albedo = 0.23
                nighttime_solar_radiation_ratio = 0.8
                elevation = 8
                ''').format(self=self))
        application = VaporizeApp()
        self.assertRaisesRegex(configparser.Error, 'step_length',
                               application.run)

        # Missing albedo
        with open(self.config_file, 'w') as f:
            f.write(textwrap.dedent('''\
                base_dir = {self.tempdir}
                nighttime_solar_radiation_ratio = 0.8
                elevation = 8
                step_length = 60
                ''').format(self=self))
        application = VaporizeApp()
        self.assertRaisesRegex(configparser.Error, 'albedo',
                               application.run)

        # Missing elevation
        with open(self.config_file, 'w') as f:
            f.write(textwrap.dedent('''\
                base_dir = {self.tempdir}
                albedo = 0.23
                nighttime_solar_radiation_ratio = 0.8
                step_length = 60
                ''').format(self=self))
        application = VaporizeApp()
        self.assertRaisesRegex(configparser.Error, 'elevation',
                               application.run)

    def test_execute_notz(self):
        # Prepare input files without time zone
        self.timestamp = datetime(2014, 10, 1, 15, 0)
        self.setup_input_file('temperature-notz', np.array([[38, 28]]))
        self.setup_input_file('humidity-notz', np.array([[52, 42]]))
        self.setup_input_file('wind_speed-notz', np.array([[3.3, 2.3]]))
        self.setup_input_file('pressure-notz', np.array([[1013, 1013]]))
        self.setup_input_file('solar_radiation-notz', np.array([[681, 403]]))

        with open(self.config_file, 'w') as f:
            f.write(textwrap.dedent('''\
                base_dir = {self.tempdir}
                albedo = 0.23
                nighttime_solar_radiation_ratio = 0.8
                elevation = 8
                step_length = 60
                unit_converter_pressure = x / 10.0
                unit_converter_solar_radiation = x * 3600 / 1e6
                temperature_prefix = temperature-notz
                humidity_prefix = humidity-notz
                wind_speed_prefix = wind_speed-notz
                solar_radiation_prefix = solar_radiation-notz
                pressure_prefix = pressure-notz
                ''').format(self=self))

        application = VaporizeApp()
        application.read_command_line()
        application.read_configuration()

        # Verify the output file doesn't exist yet
        result_filename = os.path.join(
            self.tempdir, 'evaporation-{}.tif'.format(
                self.timestamp.strftime('%Y-%m-%d-%H-%M%z')))
        self.assertFalse(os.path.exists(result_filename))

        # Execute
        self.assertRaisesRegex(Exception, 'time zone', application.run)

        # Verify the output file still doesn't exist
        self.assertFalse(os.path.exists(result_filename))

    def test_execute_daily(self):
        # Prepare input files
        self.timestamp = date(2014, 7, 6)
        self.setup_input_file('temperature_max', np.array([[21.5, 28]]))
        self.setup_input_file('temperature_min', np.array([[12.3, 15]]))
        self.setup_input_file('humidity_max', np.array([[84, 70]]))
        self.setup_input_file('humidity_min', np.array([[63, 60]]))
        self.setup_input_file('wind_speed', np.array([[2.078, 2.244]]))
        self.setup_input_file('sunshine_duration', np.array([[9.25, 9]]))

        # Also setup an output file that has no corresponding input files
        rogue_output_file = os.path.join(
            self.tempdir, 'evaporation-2013-01-01.tif')
        with open(rogue_output_file, 'w') as f:
            f.write('irrelevant contents')

        with open(self.config_file, 'w') as f:
            f.write(textwrap.dedent('''\
                base_dir = {self.tempdir}
                albedo = 0.23
                elevation = 100
                step_length = 1440
                ''').format(self=self))
        application = VaporizeApp()
        application.read_command_line()
        application.read_configuration()

        # Verify the output file doesn't exist yet
        result_filename = os.path.join(
            self.tempdir, 'evaporation-{}.tif'.format(
                self.timestamp.strftime('%Y-%m-%d')))
        self.assertFalse(os.path.exists(result_filename))

        # Verify the rogue output file is still here
        self.assertTrue(os.path.exists(rogue_output_file))

        # Execute
        application.run()

        # Check that it has created a file
        self.assertTrue(os.path.exists(result_filename))

        # Check that the rogue output file is gone
        self.assertFalse(os.path.exists(rogue_output_file))

        # Check that the created file is correct
        fp = gdal.Open(result_filename)
        timestamp = fp.GetMetadata()['TIMESTAMP']
        self.assertEqual(timestamp, '2014-07-06')
        self.assertEqual(fp.RasterXSize, 2)
        self.assertEqual(fp.RasterYSize, 1)
        self.assertEqual(fp.GetGeoTransform(), self.geo_transform)
        # We can't just compare fp.GetProjection() to self.wgs84.ExportToWkt(),
        # because sometimes there are minor differences in the formatting or in
        # the information contained in the WKT.
        self.assertTrue(fp.GetProjection().startswith('GEOGCS["WGS 84",'))
        self.assertTrue(fp.GetProjection().endswith('AUTHORITY["EPSG","4326"]]'
                                                    ))
        np.testing.assert_almost_equal(fp.GetRasterBand(1).ReadAsArray(),
                                       np.array([[3.9, 4.8]]),
                                       decimal=1)
        fp = None

    def test_execute_daily_with_radiation(self):
        """Same as test_execute_daily, except that we use solar radiation
           instead of sunshine duration."""
        # Prepare input files
        self.timestamp = date(2014, 7, 6)
        self.setup_input_file('temperature_max', np.array([[21.5, 28]]))
        self.setup_input_file('temperature_min', np.array([[12.3, 15]]))
        self.setup_input_file('humidity_max', np.array([[84, 70]]))
        self.setup_input_file('humidity_min', np.array([[63, 60]]))
        self.setup_input_file('wind_speed', np.array([[2.078, 2.244]]))
        self.setup_input_file('solar_radiation', np.array([[22.07, 21.62]]))

        # Also setup an output file that has no corresponding input files
        rogue_output_file = os.path.join(
            self.tempdir, 'evaporation-2013-01-01.tif')
        with open(rogue_output_file, 'w') as f:
            f.write('irrelevant contents')

        with open(self.config_file, 'w') as f:
            f.write(textwrap.dedent('''\
                base_dir = {self.tempdir}
                albedo = 0.23
                elevation = 100
                step_length = 1440
                ''').format(self=self))
        application = VaporizeApp()
        application.read_command_line()
        application.read_configuration()

        # Verify the output file doesn't exist yet
        result_filename = os.path.join(
            self.tempdir, 'evaporation-{}.tif'.format(
                self.timestamp.strftime('%Y-%m-%d')))
        self.assertFalse(os.path.exists(result_filename))

        # Verify the rogue output file is still here
        self.assertTrue(os.path.exists(rogue_output_file))

        # Execute
        application.run()

        # Check that it has created a file
        self.assertTrue(os.path.exists(result_filename))

        # Check that the rogue output file is gone
        self.assertFalse(os.path.exists(rogue_output_file))

        # Check that the created file is correct
        fp = gdal.Open(result_filename)
        timestamp = fp.GetMetadata()['TIMESTAMP']
        self.assertEqual(timestamp, '2014-07-06')
        self.assertEqual(fp.RasterXSize, 2)
        self.assertEqual(fp.RasterYSize, 1)
        self.assertEqual(fp.GetGeoTransform(), self.geo_transform)
        # We can't just compare fp.GetProjection() to self.wgs84.ExportToWkt(),
        # because sometimes there are minor differences in the formatting or in
        # the information contained in the WKT.
        self.assertTrue(fp.GetProjection().startswith('GEOGCS["WGS 84",'))
        self.assertTrue(fp.GetProjection().endswith('AUTHORITY["EPSG","4326"]]'
                                                    ))
        np.testing.assert_almost_equal(fp.GetRasterBand(1).ReadAsArray(),
                                       np.array([[3.9, 4.8]]),
                                       decimal=1)
        fp = None

    def test_execute_hourly(self):
        # Prepare input files
        self.timestamp = datetime(2014, 10, 1, 15, 0, tzinfo=senegal_tzinfo)
        self.setup_input_file('temperature', np.array([[38, 28]]))
        self.setup_input_file('humidity', np.array([[52, 42]]))
        self.setup_input_file('wind_speed', np.array([[3.3, 2.3]]))
        self.setup_input_file('pressure', np.array([[1013, 1013]]))
        self.setup_input_file('solar_radiation', np.array([[681, 403]]))

        # Also setup an output file that has no corresponding input files
        rogue_output_file = os.path.join(
            self.tempdir, 'evaporation-2013-01-01-15-00-0100.tif')
        with open(rogue_output_file, 'w') as f:
            f.write('irrelevant contents')

        with open(self.config_file, 'w') as f:
            f.write(textwrap.dedent('''\
                base_dir = {self.tempdir}
                albedo = 0.23
                nighttime_solar_radiation_ratio = 0.8
                elevation = 8
                step_length = 60
                unit_converter_pressure = x / 10.0
                unit_converter_solar_radiation = x * 3600 / 1e6
                ''').format(self=self))
        application = VaporizeApp()
        application.read_command_line()
        application.read_configuration()

        # Verify the output file doesn't exist yet
        result_filename = os.path.join(
            self.tempdir, 'evaporation-{}.tif'.format(
                self.timestamp.strftime('%Y-%m-%d-%H-%M%z')))
        self.assertFalse(os.path.exists(result_filename))

        # Verify the rogue output file is still here
        self.assertTrue(os.path.exists(rogue_output_file))

        # Execute
        application.run()

        # Check that it has created a file
        self.assertTrue(os.path.exists(result_filename))

        # Check that the rogue output file is gone
        self.assertFalse(os.path.exists(rogue_output_file))

        # Check that the created file is correct
        fp = gdal.Open(result_filename)
        timestamp = fp.GetMetadata()['TIMESTAMP']
        self.assertEqual(timestamp, '2014-10-01T15:00:00-01:00')
        self.assertEqual(fp.RasterXSize, 2)
        self.assertEqual(fp.RasterYSize, 1)
        self.assertEqual(fp.GetGeoTransform(), self.geo_transform)
        # We can't just compare fp.GetProjection() to self.wgs84.ExportToWkt(),
        # because sometimes there are minor differences in the formatting or in
        # the information contained in the WKT.
        self.assertTrue(fp.GetProjection().startswith('GEOGCS["WGS 84",'))
        self.assertTrue(fp.GetProjection().endswith('AUTHORITY["EPSG","4326"]]'
                                                    ))
        np.testing.assert_almost_equal(fp.GetRasterBand(1).ReadAsArray(),
                                       np.array([[0.63, 0.36]]),
                                       decimal=2)
        fp = None

    def test_execute_with_dem(self):
        """This is essentially the same as test_execute, but uses a GeoTIFF
        with a DEM instead of a constant elevation. The numbers are the same,
        however (all DEM gridpoints have the same value)."""

        # Prepare input files
        self.timestamp = datetime(2014, 10, 1, 15, 0, tzinfo=senegal_tzinfo)
        self.setup_input_file('temperature', np.array([[38, 28]]))
        self.setup_input_file('humidity', np.array([[52, 42]]))
        self.setup_input_file('wind_speed', np.array([[3.3, 2.3]]))
        self.setup_input_file('pressure', np.array([[1013, 1013]]))
        self.setup_input_file('solar_radiation', np.array([[681, 403]]))
        self.setup_input_file('dem', np.array([[8, 8]]), with_date=False)

        with open(self.config_file, 'w') as f:
            f.write(textwrap.dedent('''\
                base_dir = {self.tempdir}
                albedo = 0.23
                nighttime_solar_radiation_ratio = 0.8
                elevation = dem.tif
                step_length = 60
                unit_converter_pressure = x / 10.0
                unit_converter_solar_radiation = x * 3600 / 1e6
                ''').format(self=self))
        application = VaporizeApp()
        application.read_command_line()
        application.read_configuration()

        # Verify the output file doesn't exist yet
        result_filename = os.path.join(
            self.tempdir, 'evaporation-{}.tif'.format(
                self.timestamp.strftime('%Y-%m-%d-%H-%M%z')))
        self.assertFalse(os.path.exists(result_filename))

        # Execute
        application.run()

        # Check that it has created a file
        self.assertTrue(os.path.exists(result_filename))

        # Check that the created file is correct
        fp = gdal.Open(result_filename)
        timestamp = fp.GetMetadata()['TIMESTAMP']
        self.assertEqual(timestamp, '2014-10-01T15:00:00-01:00')
        self.assertEqual(fp.RasterXSize, 2)
        self.assertEqual(fp.RasterYSize, 1)
        self.assertEqual(fp.GetGeoTransform(), self.geo_transform)
        # We can't just compare fp.GetProjection() to self.wgs84.ExportToWkt(),
        # because sometimes there are minor differences in the formatting or in
        # the information contained in the WKT.
        self.assertTrue(fp.GetProjection().startswith('GEOGCS["WGS 84",'))
        self.assertTrue(fp.GetProjection().endswith('AUTHORITY["EPSG","4326"]]'
                                                    ))
        np.testing.assert_almost_equal(fp.GetRasterBand(1).ReadAsArray(),
                                       np.array([[0.63, 0.36]]),
                                       decimal=2)
        fp = None

    def test_execute_with_nodata(self):
        """This is essentially the same as test_execute, but the gdal rasters
        contain cells with nodata."""

        # Prepare input files
        self.timestamp = datetime(2014, 10, 1, 15, 0, tzinfo=senegal_tzinfo)
        nan = float("nan")
        self.setup_input_file('temperature', np.array([[38, nan]]))
        self.setup_input_file('humidity', np.array([[52, nan]]))
        self.setup_input_file('wind_speed', np.array([[3.3, 2.3]]))
        self.setup_input_file('pressure', np.array([[1013, 1013]]))
        self.setup_input_file('solar_radiation', np.array([[681, 403]]))
        self.setup_input_file('dem', np.array([[8, nan]]), with_date=False)

        with open(self.config_file, 'w') as f:
            f.write(textwrap.dedent('''\
                base_dir = {self.tempdir}
                albedo = 0.23
                nighttime_solar_radiation_ratio = 0.8
                elevation = dem.tif
                step_length = 60
                unit_converter_pressure = x / 10.0
                unit_converter_solar_radiation = x * 3600 / 1e6
                ''').format(self=self))
        application = VaporizeApp()
        application.read_command_line()
        application.read_configuration()

        # Verify the output file doesn't exist yet
        result_filename = os.path.join(
            self.tempdir, 'evaporation-{}.tif'.format(
                self.timestamp.strftime('%Y-%m-%d-%H-%M%z')))
        self.assertFalse(os.path.exists(result_filename))

        # Execute
        application.run()

        # Check that it has created a file
        self.assertTrue(os.path.exists(result_filename))

        # Check that the created file is correct
        fp = gdal.Open(result_filename)
        timestamp = fp.GetMetadata()['TIMESTAMP']
        self.assertEqual(timestamp, '2014-10-01T15:00:00-01:00')
        self.assertEqual(fp.RasterXSize, 2)
        self.assertEqual(fp.RasterYSize, 1)
        self.assertEqual(fp.GetGeoTransform(), self.geo_transform)
        # We can't just compare fp.GetProjection() to self.wgs84.ExportToWkt(),
        # because sometimes there are minor differences in the formatting or in
        # the information contained in the WKT.
        self.assertTrue(fp.GetProjection().startswith('GEOGCS["WGS 84",'))
        self.assertTrue(fp.GetProjection().endswith('AUTHORITY["EPSG","4326"]]'
                                                    ))
        np.testing.assert_almost_equal(fp.GetRasterBand(1).ReadAsArray(),
                                       np.array([[0.63, nan]]),
                                       decimal=2)
        fp = None

    def test_albedo_configuration_as_one_number(self):
        with open(self.config_file, 'w') as f:
            f.write(textwrap.dedent('''\
                base_dir = {self.tempdir}
                step_length = 60
                albedo = 0.23
                nighttime_solar_radiation_ratio = 0.8
                elevation = 8
                ''').format(self=self))
        application = VaporizeApp()
        application.run(dry=True)

    def test_albedo_configuration_as_one_grid(self):
        with open(self.config_file, 'w') as f:
            f.write(textwrap.dedent('''\
                base_dir = {self.tempdir}
                step_length = 60
                albedo = a0.tif
                nighttime_solar_radiation_ratio = 0.8
                elevation = 8
                ''').format(self=self))
        application = VaporizeApp()
        self.assertRaises(RuntimeError, application.run, self)

    def test_single_albedo_with_wrong_domain_float_inputs(self):
        with open(self.config_file, 'w') as f:
            f.write(textwrap.dedent('''\
                base_dir = {self.tempdir}
                step_length = 60
                albedo = 2
                nighttime_solar_radiation_ratio = 0.8
                elevation = 8
                ''').format(self=self))
        application = VaporizeApp()
        self.assertRaises(ValueError, application.run, self)

    def test_seasonal_albedo_configuration_as_12_numbers(self):
        with open(self.config_file, 'w') as f:
            f.write(textwrap.dedent('''\
                base_dir = {self.tempdir}
                step_length = 60
                albedo = 0.10 0.23 0.34 0.24 0.45 0.46
                         0.34 0.12 0.14 0.78 0.78 0.12
                nighttime_solar_radiation_ratio = 0.8
                elevation = 8
                ''').format(self=self))
        application = VaporizeApp()
        application.run(dry=True)

    def test_seasonal_albedo_configuration_as_12_grids(self):
        with open(self.config_file, 'w') as f:
            f.write(textwrap.dedent('''\
                base_dir = {self.tempdir}
                step_length = 60
                albedo = a01.tif a02.tif a03.tif a04.tif a05.tif a06.tif
                         a07.tif a08.tif a09.tif a10.tif a11.tif a12.tif
                nighttime_solar_radiation_ratio = 0.8
                elevation = 8
                ''').format(self=self))
        application = VaporizeApp()
        self.assertRaises(RuntimeError, application.run, self)

    def test_seasonal_albedo_configuration_as_mix_numbers_and_grids(self):
        with open(self.config_file, 'w') as f:
            f.write(textwrap.dedent('''\
                base_dir = {self.tempdir}
                step_length = 60
                albedo = 0.23 a02.tif a03.tif a04.tif a05.tif a06.tif
                         a07.tif a08.tif a09.tiff a10.tif a11.tif a12.tif
                nighttime_solar_radiation_ratio = 0.8
                elevation = 8
                ''').format(self=self))
        application = VaporizeApp()
        self.assertRaises(RuntimeError, application.run, self)

    def test_seasonal_albedo_configuration_with_not_enough_arguments(self):
        with open(self.config_file, 'w') as f:
            f.write(textwrap.dedent('''\
                base_dir = {self.tempdir}
                step_length = 60
                albedo = a01.tiff a02.tiff a11.tiff a12.tiff
                nighttime_solar_radiation_ratio = 0.8
                elevation = 8
                ''').format(self=self))
        application = VaporizeApp()
        self.assertRaises(ValueError, application.run, self)

    def test_seasonal_albedo_with_wrong_domain_mixin_inputs(self):
        with open(self.config_file, 'w') as f:
            f.write(textwrap.dedent('''\
                base_dir = {self.tempdir}
                step_length = 60
                albedo = 1 2 0.34 0.24 0.45 0.4
                        0.34 0.12 a00.tif 0.78 0.78 2
                nighttime_solar_radiation_ratio = 0.8
                elevation = 8
                ''').format(self=self))
        application = VaporizeApp()
        self.assertRaises(ValueError, application.run, self)

    def test_run_app_seasonal_albedo_with_float_sample_inputs(self):
        with open(self.config_file, 'w') as f:
            f.write(textwrap.dedent('''\
                base_dir = {self.tempdir}
                step_length = 60
                albedo = 0.10 0.23 0.34 0.24 0.45 0.46
                         0.34 0.12 0.14 0.78 0.78 0.12
                nighttime_solar_radiation_ratio = 0.8
                elevation = 8
                ''').format(self=self))

        application = VaporizeApp()
        application.run(dry=True)

    def test_run_app_with_seasonal_albedo_with_grid_sample_inputs(self):
        with open(self.config_file, 'w') as f:
            f.write(textwrap.dedent('''\
                base_dir = {self.tempdir}
                step_length = 60
                albedo = a00.tif a00.tif a00.tif a00.tif a00.tif a00.tif
                         a00.tif a00.tif a00.tif a00.tif a00.tif a00.tif
                nighttime_solar_radiation_ratio = 0.8
                elevation = 8
                ''').format(self=self))

        application = VaporizeApp()
        application.run(dry=True)

    def test_run_app_with_seasonal_albedo_with_mix_sample_inputs(self):
        with open(self.config_file, 'w') as f:
            f.write(textwrap.dedent('''\
                base_dir = {self.tempdir}
                step_length = 60
                albedo = a00.tif 0.23 a00.tif a00.tif a00.tif a00.tif
                         a00.tif a00.tif 0.23 a00.tif 0.23 a00.tif
                nighttime_solar_radiation_ratio = 0.8
                elevation = 8
                ''').format(self=self))

        application = VaporizeApp()
        application.run(dry=True)<|MERGE_RESOLUTION|>--- conflicted
+++ resolved
@@ -15,10 +15,7 @@
 from pthelma.evaporation import VaporizeApp, PenmanMonteith
 
 gdal.UseExceptions()
-<<<<<<< HEAD
-=======
-
->>>>>>> 1bc1d341
+
 
 class SenegalTzinfo(tzinfo):
     """
